/*---------------------------------------------------------------------------------------------
 *  Copyright (c) Microsoft Corporation. All rights reserved.
 *  Licensed under the MIT License. See License.txt in the project root for license information.
 *--------------------------------------------------------------------------------------------*/

'use strict';
import * as events from 'events';
import * as vscode from 'vscode';
import { FunctionInfo, FunctionListProvider } from '../controls/functionListProvider';
import { Breakpoint, SourceBreakpoint } from 'vscode';
import { IErrorSettings, IExpressionTalkpoint, ITalkpoint, ITalkpointSettings, ITextTalkpoint, ITonalTalkpoint } from '../models/interfaces';
import { asyncFilter } from '../models/utils';
import { debounce } from 'underscore';

import play = require('audio-play');
import load = require('audio-loader');
import { ITalkpointCreationState, showTalkpointCreationSteps } from '../models/talkpointMenu';

/**
 * The main controller class that initializes the extension
 */
export default class CodeTalkController implements vscode.Disposable {
    private _context: vscode.ExtensionContext;
    private _event: events.EventEmitter = new events.EventEmitter();
    private _internalEvents: events.EventEmitter = new events.EventEmitter();
    private _initialized: boolean = false;
    private _functionListProvider: FunctionListProvider;

    private _errorSettings : IErrorSettings;
    private _defaultErrorBeepSound : string =`${__dirname}/../assets/errorBeep.wav`;
    private _errorSoundBuffer: AudioBuffer;
    private _errorDiagnosticsListener: vscode.Disposable;
    private _previousDiagnostics : vscode.Diagnostic[] = [];

    private _talkPointSettings : ITalkpointSettings;
    private _tonalTalkpointBuffer : AudioBuffer;
    private _talkPoints: Map<string, ITalkpoint>;
    private _talkPointDecoration = vscode.window.createTextEditorDecorationType({
        isWholeLine: true,
        after: {
            contentText: "   Talkpoint Enabled".replace(/ /g, '\u00a0'),
            fontStyle: 'normal',
            fontWeight: 'normal',
            color: new vscode.ThemeColor('editorLineNumber.foreground'),
            textDecoration: `none; aria-description: "Talkpoint Enabled";`,
        }
    } as vscode.DecorationRenderOptions);
    private _breakpointsLoaded: boolean = false;

    /**
     * The main controller constructor
     * @constructor
     */
    constructor(context: vscode.ExtensionContext) {
        this._context = context;
        this._talkPoints = new Map<string, ITalkpoint>((this._context.workspaceState.get("talkpoints") || []));
    }

    /**
     * Helper method to setup command registrations
     */
    public registerCommand(command: string): void {
        const self = this;
        this._context.subscriptions.push(vscode.commands.registerCommand(command, () => self._event.emit(command)));
    }

    /**
     * Helper method to setup text editor command registrations -- command is allowed only when editor is focused
     */
     public registerTextEditorCommand(command: string): void {
        const self = this;
        this._context.subscriptions.push(vscode.commands.registerTextEditorCommand(command,
            (textEditor: vscode.TextEditor) =>
                self._event.emit(command, textEditor)));
    }

    /**
     * Disposes the controller
     */
    dispose(): void {
        this.deactivate();
    }

    /**
     * Deactivates the extension
     */
    public async deactivate(): Promise<void> {
    }

    /**
     * Initializes the extension
     */
    public async activate(): Promise<boolean> {
        // initialize async setup flow, then register all commands & listeners
        const didInitialize = await this.initialize();

        if (didInitialize) {
            // Register text editor commands that are only fired if editor is active
            this.registerTextEditorCommand('codeTalk.showFunctions');
            this.registerTextEditorCommand('codeTalk.showContext');
            this.registerTextEditorCommand('codeTalk.moveToParent');
            this.registerTextEditorCommand('codeTalk.addTalkpoint');

            // Can be run even if no text editor is open, clears all talkpoints
            this.registerCommand('codeTalk.removeAllTalkpoints');

            this._event.on('codeTalk.showFunctions', async(textEditor: vscode.TextEditor) => {
                // TO-DO
                try {
                    let symbols : vscode.DocumentSymbol[] =
                        await vscode.commands.executeCommand('vscode.executeDocumentSymbolProvider', textEditor.document.uri);
                    console.log(symbols);
                } catch (error) {
                    console.log(error);
                }

                this.handleShowFunctions();
            });

            this._event.on('codeTalk.showContext', async(textEditor: vscode.TextEditor) => {
                // TO-DO
            });

            this._event.on('codeTalk.moveToParent', async(textEditor: vscode.TextEditor) => {
                // TO-DO
            })
            this._event.on('codeTalk.addTalkpoint', this.handleAddTalkpoint.bind(this));
            this._event.on('codeTalk.removeAllTalkpoints', this.handleRemoveAllTalkpoints.bind(this));
            this._internalEvents.on('talkpoints.changed', async() => {
                this.saveTalkpoints(); // don't need to block on save, even though this returns promise
                this.renderTalkpointDecorations();
            });

            // Keep hold of dispose handler, so that we can re-register after user config change
            this._errorDiagnosticsListener = vscode.languages.onDidChangeDiagnostics(
                this.getRealTimeErrorDiagnosticsListener(this._errorSettings?.errorDetectionInterval));

            // Add all event listeners to context subscriptions, so that they are disposed properly
            this._context.subscriptions.push(
                this._errorDiagnosticsListener,
                vscode.workspace.onDidChangeConfiguration(async(e) => {
                    if (e.affectsConfiguration('codeTalk')) {
                        await this.loadSettings(); //reload if changed
                    }
                }),
                vscode.workspace.onDidOpenTextDocument(this.renderTalkpointDecorations.bind(this)),
                vscode.workspace.onDidChangeTextDocument(this.renderTalkpointDecorations.bind(this)),
                vscode.debug.onDidChangeBreakpoints(this.handleChangeBreakpointsEvent.bind(this)),
                vscode.debug.registerDebugAdapterTrackerFactory('*', this.createDebugAdapterTrackerFactory()),
            );
            return true;
        }
    }

    public isInitialized(): boolean {
        return this._initialized;
    }

    /**
     * Initializes the extension
     */
    public async initialize(): Promise<boolean> {

        await this.loadSettings();

        this._functionListProvider = new FunctionListProvider();

        this._context.subscriptions.push(
            vscode.window.registerTreeDataProvider('codeTalkFunctionList', this._functionListProvider)
        );

        this._initialized = true;
        return true;
    }

<<<<<<< HEAD
    private loadSettings = debounce(async() => {
        console.log("Load settings fired.");
        const workspaceSettings = vscode.workspace.getConfiguration('codeTalk');
        const prevErrorSettings = this._errorSettings;
        const prevTalkPointSettings = this._talkPointSettings;
        this._errorSettings = workspaceSettings.get<IErrorSettings>('errors');
        this._talkPointSettings = workspaceSettings.get<ITalkpointSettings>('talkpoints');

        if (!prevErrorSettings || prevErrorSettings.errorDetectionInterval != this._errorSettings.errorDetectionInterval) {
            // Re-register error listener to respect new interval setting
            this._errorDiagnosticsListener?.dispose();
            this._errorDiagnosticsListener = vscode.languages.onDidChangeDiagnostics(
                this.getRealTimeErrorDiagnosticsListener(this._errorSettings?.errorDetectionInterval || 2000));
            this._context.subscriptions.push(this._errorDiagnosticsListener);
        }

        if (!prevErrorSettings || prevErrorSettings.customErrorSound != this._errorSettings.customErrorSound) {
            if (this._errorSettings.customErrorSound) {
                try {
                    this._errorSoundBuffer = await load(this._errorSettings.customErrorSound);
                } catch (error) {
                    vscode.window.showErrorMessage("Failed to load custom sound for Error Detection: " + error);
                }
            } else {
                this._errorSoundBuffer = await load(this._defaultErrorBeepSound);
            }
        }

        if (!prevTalkPointSettings || prevTalkPointSettings?.customBreakpointSound != this._talkPointSettings.customBreakpointSound) {
            if (this._talkPointSettings.customBreakpointSound) {
                try {
                    this._tonalTalkpointBuffer = await load(this._talkPointSettings.customBreakpointSound);
                } catch (error) {
                    vscode.window.showErrorMessage("Failed to load custom sound for Tonal Talkpoint: " + error);
                }
            } else {
                this._tonalTalkpointBuffer = await load (this._defaultErrorBeepSound);
=======
    private buildFunctionList(symbols : vscode.DocumentSymbol[], functionList: FunctionInfo[]) {
        for (let i = 0; i < symbols.length; ++i) {
            let symbol: vscode.DocumentSymbol = symbols[i];
            if (symbol.kind === vscode.SymbolKind.Function
                || symbol.kind === vscode.SymbolKind.Method) {
                let displayText = symbol.name + ' at line ' + symbol.range.start.line;
                functionList.push(<FunctionInfo>{
                    name: symbol.name,
                    displayText: displayText,
                    spokenText: displayText,
                    line: symbol.range.start.line
                });
            }
            if (symbol.children && symbol.children.length > 0) {
                this.buildFunctionList(symbol.children, functionList);
>>>>>>> c1acbfe9
            }
        }
    }

<<<<<<< HEAD

    /**
     * Handle showing function list
     * @returns success
     */
    private async handleShowFunctions(): Promise<boolean> {
        let ownerUri: string = this.getActiveTextEditorUriString();
        let params: FunctionListParams = { ownerUri: ownerUri };
        // const result: FunctionListResult = await CodeTalkServiceClient.instance.client.sendRequest(FunctionListRequest.type, params);
        // if (result.success) {
        //     this._functionListProvider.updateFunctionList(result.functions);
        // }
        // return result.success;
        return Promise.resolve(true);
    }

    /**
     * Plays a configured error tone if diagnostic problems are encountered
     * Debounce so error tone only plays every x seconds at most
     */
    private getRealTimeErrorDiagnosticsListener(interval: number) {
        return debounce((e: vscode.DiagnosticChangeEvent) => {
            console.log("running error detection");
            const activeUri: vscode.Uri = this.getActiveTextEditorUri();
            for (const uri of e.uris) {
                if (activeUri?.path === uri.path) {
                    let currentDiagnostics : vscode.Diagnostic[] = vscode.languages.getDiagnostics(uri);
                    if (currentDiagnostics.length > this._previousDiagnostics?.length) {
                        play(this._errorSoundBuffer, {}, undefined);
                    }
                    this._previousDiagnostics = currentDiagnostics;
                }
            }
        }, interval);
    }

    /**
     * Handles a breakpoint change event from the user
     * @param e A breakpoint change event
     */
    private handleChangeBreakpointsEvent(e: vscode.BreakpointsChangeEvent) {
            // If first time breakpoints are loaded this session, need to update talkpoints with new breakpoint ids.
            // VSCode breakpoints get new id on every workspace session.
            if (!this._breakpointsLoaded) {
                if(e.added.length > 0) {
                    this.loadInitialTalkpoints(e.added);
                }
            }

            // If user removes breakpoints, we should also remove from talkpoints, since there's nothing to break on.
            if (e.removed.length > 0) {
                this.removeTalkpoints(e.removed);
            }

            this._internalEvents.emit('talkpoints.changed');
=======
    private async handleShowFunctions(): Promise<boolean> {
        let ownerUri: vscode.Uri = this.getActiveTextEditorUri();
        if (ownerUri) {
            let symbols : vscode.DocumentSymbol[] = await vscode.commands.executeCommand(
                'vscode.executeDocumentSymbolProvider',
                ownerUri);
            if (symbols) {
                let functionList: FunctionInfo[] = [];
                this.buildFunctionList(symbols, functionList);
                functionList.sort((a, b) => (a.line > b.line) ? 1 : -1)
                this._functionListProvider.updateFunctionList(functionList);
            }
        }
        return true;
>>>>>>> c1acbfe9
    }

    /**
     * Saves talkpoints to the workspace storage, so it can be reloaded on the next session.
     */
    private async saveTalkpoints() {
        await this._context.workspaceState.update("talkpoints", [...this._talkPoints.entries()]);
    }

    /**
     * Removes all talkpoints from the current workspace.
    */
    private async handleRemoveAllTalkpoints() {
        let numTalkpoints = this._talkPoints.size;

        if (numTalkpoints > 0) {
            const breakpoints = vscode.debug.breakpoints.filter(b => this._talkPoints.has(b.id));
            vscode.debug.removeBreakpoints(breakpoints);
            this._talkPoints.clear();
            vscode.window.showInformationMessage(`Removed ${numTalkpoints} talkpoints from workspace.`);
            this._internalEvents.emit('talkpoints.changed');
        } else {
            vscode.window.showInformationMessage("There are no talkpoints registered.");
        }
    }

    /**
     * Removes talkpoints associated with the given breakpoints.
     * @param breakpoints
     */
    private async removeTalkpoints(breakpoints: readonly vscode.Breakpoint[]) {
        // User removed breakpoints
        if (breakpoints.length > 0) {
            // Also remove from talkpoints, since there's nothing to break on
            for (const breakpoint of breakpoints) {
                if (this._talkPoints.has(breakpoint?.id)) {
                    this._talkPoints.delete(breakpoint.id);
                    const line = (breakpoint as SourceBreakpoint)?.location.range.start.line;
                    vscode.window.showInformationMessage(`Removed talkpoint from line ${line}.`);
                }
            }
        }
    }

    /**
     * Handles adding a talkpoint to the current line.
     * @param editor The current active editor
     */
    private async handleAddTalkpoint(editor: vscode.TextEditor) {
        const activeUri : vscode.Uri = editor?.document?.uri;
        const selection : vscode.Position = editor?.selection?.anchor;

        if (activeUri && selection) {

            const existingBreakpoints = vscode.debug.breakpoints
                .map(b => b as vscode.SourceBreakpoint)
                .filter(b => b?.location.range.start.line === selection.line &&
                    activeUri.path === b?.location.uri.path);

            let breakpoint : vscode.SourceBreakpoint;
            if (existingBreakpoints.length > 0) {
                breakpoint = existingBreakpoints[0];
            } else {
                const location = new vscode.Location(activeUri, new vscode.Position(selection.line, 0));
                breakpoint = new vscode.SourceBreakpoint(location); // Creation will be deferred until after talkpoint is created
            }

            await this.createTalkpoint(activeUri, selection, breakpoint);
        }
    }

    /**
     *
     * @param activeUri The current file uri
     * @param selection The current selection
     * @param breakpoint The breakpoint at this line
     * @returns
     */
    private async createTalkpoint(activeUri: vscode.Uri, selection: vscode.Position, breakpoint: vscode.Breakpoint) {
        // Since talkpoint already exists, treat this as toggle and remove breakpoint
        if (this._talkPoints.has(breakpoint.id)) {
            this.removeTalkpoints([breakpoint]);
            vscode.debug.removeBreakpoints([breakpoint]);
        // Talkpoint doesn't exist, so launch creation experience
        } else {
            const state : ITalkpointCreationState = await showTalkpointCreationSteps();

            if (state.dismissedEarly) {
                vscode.window.showWarningMessage("Dismissed talkpoint creation.");
                return;
            }

            this._talkPoints.set(breakpoint.id, {
                type: state.type,
                text: state.text,
                expression: state.expression,
                sound: state.sound,
                position: new vscode.Position(selection.line, 0),
                uri: activeUri,
                breakpointId: breakpoint.id,
                shouldContinue: true,
            } as ITonalTalkpoint | ITextTalkpoint | IExpressionTalkpoint);
            vscode.debug.addBreakpoints([breakpoint]);
            vscode.window.showInformationMessage(`Added talkpoint to line ${selection.line}.`);
        }
        this._internalEvents.emit('talkpoints.changed');
    }

    /**
     * Load initial talkpoints for the workspace after the first breakpoint create message is received.
     */
    private loadInitialTalkpoints(breakpoints: readonly vscode.Breakpoint[]) {
        // First time breakpoints are loaded this session, need to update talkpoints with new breakpoint ids
        if (!this._breakpointsLoaded) {
            const talkpointsByFileLine : Record<string, ITalkpoint> = [...this._talkPoints.entries()]
                .reduce((map, [_, talkpoint]) => {
                    map[talkpoint.uri.path + ";" + talkpoint.position.line] = talkpoint;
                    return map;
                }, {});

            this._talkPoints.clear();
            breakpoints.forEach(breakpoint => {
                const sourceBreakpoint = breakpoint as SourceBreakpoint;
                if (sourceBreakpoint) {
                    const filePath = sourceBreakpoint.location.uri.path;
                    const line = sourceBreakpoint.location.range.start.line;
                    const talkpoint = talkpointsByFileLine[filePath + ";" +line];
                    if (talkpoint) {
                        talkpoint.breakpointId = breakpoint.id;
                        this._talkPoints.set(breakpoint.id, talkpoint);
                    }
                }
            });
            this._breakpointsLoaded = true;
            this._internalEvents.emit('talkpoints.changed');
        }
    }

    /**
     * Render talkpoint decorations next to the line with the breakpoint.
     * Debounced so it only runs at most once a second.
     */
    private renderTalkpointDecorations = debounce(() => {
        console.log('render called')
        let editor = vscode.window.activeTextEditor;
        if (editor) {
            let decorationsArray: vscode.DecorationOptions[] = [];
            let code = editor.document.getText();
            let lines = code.split(editor.document.eol == vscode.EndOfLine.LF ? '\n' : '\r\n');

            const breakpointsWithTalkpoints = vscode.debug.breakpoints.map(b => b as SourceBreakpoint)
                .filter(b => b.location.uri.path === editor.document.uri.path)
                .filter(b => this._talkPoints.has(b.id));

            for (const breakpoint of breakpointsWithTalkpoints) {
                const talkpoint = this._talkPoints.get(breakpoint.id);

                if (talkpoint) {
                    const endOfTalkpointLine = lines[talkpoint.position.line].length;
                    const range = new vscode.Range(
                        new vscode.Position(talkpoint.position.line, 0),
                        new vscode.Position(talkpoint.position.line, endOfTalkpointLine))
                    const decoration = { range }
                    decorationsArray.push(decoration);
                }
            }
            editor?.setDecorations(this._talkPointDecoration, decorationsArray);
        }
    }, 1000, true);

<<<<<<< HEAD
    private createDebugAdapterTrackerFactory() : vscode.DebugAdapterTrackerFactory {
        return {
            createDebugAdapterTracker: (session) => {
                return {
                    onDidSendMessage: async(m) => {
                        if (m?.type === 'event' && m.event === 'stopped' &&
                            (m.body?.reason === 'breakpoint' || m.body?.reason === 'step')) {

                            // Get current stack details to be able to find corresponding breakpoint
                            const stack = await session.customRequest("stackTrace", { threadId: m.body.threadId, startFrame: 0 });
                            const currentFrame = stack.stackFrames[0];

                            const sourceBreakpoints = vscode.debug.breakpoints.map(b => b as vscode.SourceBreakpoint);
                            const matchedBreakpoints = await asyncFilter(sourceBreakpoints, async (b) => {
                                // Get debugger's breakpoint's version of line number,
                                // since breakpoint is sometimes moved to another line by debugger (such as up a line from a brace)
                                let debugBreakpoint = await session.getDebugProtocolBreakpoint(b);
                                let debugBreakpointLine = (debugBreakpoint as any)?.line;
                                return b.location.uri.path === vscode.Uri.file(currentFrame.source.path).path &&
                                    debugBreakpointLine === currentFrame.line
                            });

                            matchedBreakpoints.forEach(async(b: Breakpoint) => {
                                if (this._talkPoints.has(b.id)) {
                                    const talkpoint = this._talkPoints.get(b.id);
                                    switch(talkpoint.type) {
                                        case "Tonal":
                                            console.log(this._tonalTalkpointBuffer);
                                            console.log(typeof this._tonalTalkpointBuffer);
                                            play(this._tonalTalkpointBuffer, {}, undefined);
                                            break;
                                        case "Text":
                                            const textTalkpoint = talkpoint;
                                            vscode.window.showInformationMessage("Text Talkpoint Hit: " + textTalkpoint.text);
                                            break;
                                        case "Expression":
                                            const expressionTalkpoint = talkpoint;
                                            const response = await session.customRequest("evaluate", {
                                                expression: expressionTalkpoint.expression,
                                                frameId: currentFrame.id // run in the scope of the most recent local stack frame
                                            });
                                            console.log(response);
                                            vscode.window.showInformationMessage("Expression Talkpoint Hit: " + response.result);
                                            break;
                                        default:
                                            vscode.window.showErrorMessage("Unrecognized Talkpoint: " + talkpoint);
                                            break;
                                    }

                                    // Don't pause on breakpoint if shouldContinue is true
                                    if (talkpoint.shouldContinue) {
                                        session.customRequest("continue", { threadId: m.body.threadId });
                                    }
                                }
                            })
                        }
                    }
                };
            }
        };
    }
=======
    private loadSettings = debounce(async() => {
        console.log("Load settings fired.");
        const workspaceSettings = vscode.workspace.getConfiguration('codeTalk');
        const prevErrorSettings = this._errorSettings;
        const prevTalkPointSettings = this._talkPointSettings;
        this._errorSettings = workspaceSettings.get<IErrorSettings>('errors');
        this._talkPointSettings = workspaceSettings.get<ITalkpointSettings>('talkpoints');

        if (prevErrorSettings?.errorDetectionInterval != this._errorSettings.errorDetectionInterval) {
            // Re-register error listener to respect new interval setting
            this._errorDiagnosticsListener?.dispose();
            this._errorDiagnosticsListener = vscode.languages.onDidChangeDiagnostics(this.handleRealTimeErrorDetection());
        }

        if (prevErrorSettings?.customErrorSound != this._errorSettings.customErrorSound) {
            if (this._errorSettings.customErrorSound) {
                try {
                    this._errorSoundBuffer = await load(this._errorSettings.customErrorSound);
                } catch (error) {
                    vscode.window.showErrorMessage("Failed to load custom sound for Error Detection: " + error);
                }
            } else {
                this._errorSoundBuffer = await load(this._defaultErrorBeepSound);
            }
        }

        if (prevTalkPointSettings?.customBreakpointSound != this._talkPointSettings.customBreakpointSound) {
            if (this._talkPointSettings.customBreakpointSound) {
                try {
                    this._tonalTalkpointBuffer = await load(this._talkPointSettings.customBreakpointSound);
                } catch (error) {
                    vscode.window.showErrorMessage("Failed to load custom sound for Tonal Talkpoint: " + error);
                }
            } else {
                this._tonalTalkpointBuffer = await load (this._defaultErrorBeepSound);
            }
        }
    }, 2000);
>>>>>>> c1acbfe9

    /**
     * Plays a configured error tone if diagnostic problems are encountered
     * Debounce so error tone only plays every x seconds at most (2 seconds by default)
     */
    private handleRealTimeErrorDetection() {
        return debounce((e: vscode.DiagnosticChangeEvent) => {
            const activeUri: vscode.Uri = this.getActiveTextEditorUri();
            for (const uri of e.uris) {
                if (activeUri?.path === uri.path) {
                    let currentDiagnostics : vscode.Diagnostic[] = vscode.languages.getDiagnostics(uri);
                    if (currentDiagnostics.length > this._previousDiagnostics?.length) {
                        play(this._errorSoundBuffer, {}, undefined);
                    }
                    this._previousDiagnostics = currentDiagnostics;
                }
            }
        }, this._errorSettings?.errorDetectionInterval || 2000);
    }

    /**
     * Get the URI for the current active text editor
     * @return
     */
    private getActiveTextEditorUri(): vscode.Uri {
        if (typeof vscode.window.activeTextEditor !== 'undefined' &&
            typeof vscode.window.activeTextEditor.document !== 'undefined') {
            return vscode.window.activeTextEditor.document.uri;
        }
        return undefined;
    }
}<|MERGE_RESOLUTION|>--- conflicted
+++ resolved
@@ -173,7 +173,6 @@
         return true;
     }
 
-<<<<<<< HEAD
     private loadSettings = debounce(async() => {
         console.log("Load settings fired.");
         const workspaceSettings = vscode.workspace.getConfiguration('codeTalk');
@@ -211,8 +210,11 @@
                 }
             } else {
                 this._tonalTalkpointBuffer = await load (this._defaultErrorBeepSound);
-=======
-    private buildFunctionList(symbols : vscode.DocumentSymbol[], functionList: FunctionInfo[]) {
+            }
+        }
+    }, 2000);
+
+    private buildFunctionList(symbols: vscode.DocumentSymbol[], functionList: FunctionInfo[]) {
         for (let i = 0; i < symbols.length; ++i) {
             let symbol: vscode.DocumentSymbol = symbols[i];
             if (symbol.kind === vscode.SymbolKind.Function
@@ -227,26 +229,8 @@
             }
             if (symbol.children && symbol.children.length > 0) {
                 this.buildFunctionList(symbol.children, functionList);
->>>>>>> c1acbfe9
-            }
-        }
-    }
-
-<<<<<<< HEAD
-
-    /**
-     * Handle showing function list
-     * @returns success
-     */
-    private async handleShowFunctions(): Promise<boolean> {
-        let ownerUri: string = this.getActiveTextEditorUriString();
-        let params: FunctionListParams = { ownerUri: ownerUri };
-        // const result: FunctionListResult = await CodeTalkServiceClient.instance.client.sendRequest(FunctionListRequest.type, params);
-        // if (result.success) {
-        //     this._functionListProvider.updateFunctionList(result.functions);
-        // }
-        // return result.success;
-        return Promise.resolve(true);
+            }
+        }
     }
 
     /**
@@ -288,7 +272,8 @@
             }
 
             this._internalEvents.emit('talkpoints.changed');
-=======
+        }
+
     private async handleShowFunctions(): Promise<boolean> {
         let ownerUri: vscode.Uri = this.getActiveTextEditorUri();
         if (ownerUri) {
@@ -303,7 +288,6 @@
             }
         }
         return true;
->>>>>>> c1acbfe9
     }
 
     /**
@@ -474,7 +458,6 @@
         }
     }, 1000, true);
 
-<<<<<<< HEAD
     private createDebugAdapterTrackerFactory() : vscode.DebugAdapterTrackerFactory {
         return {
             createDebugAdapterTracker: (session) => {
@@ -536,65 +519,6 @@
             }
         };
     }
-=======
-    private loadSettings = debounce(async() => {
-        console.log("Load settings fired.");
-        const workspaceSettings = vscode.workspace.getConfiguration('codeTalk');
-        const prevErrorSettings = this._errorSettings;
-        const prevTalkPointSettings = this._talkPointSettings;
-        this._errorSettings = workspaceSettings.get<IErrorSettings>('errors');
-        this._talkPointSettings = workspaceSettings.get<ITalkpointSettings>('talkpoints');
-
-        if (prevErrorSettings?.errorDetectionInterval != this._errorSettings.errorDetectionInterval) {
-            // Re-register error listener to respect new interval setting
-            this._errorDiagnosticsListener?.dispose();
-            this._errorDiagnosticsListener = vscode.languages.onDidChangeDiagnostics(this.handleRealTimeErrorDetection());
-        }
-
-        if (prevErrorSettings?.customErrorSound != this._errorSettings.customErrorSound) {
-            if (this._errorSettings.customErrorSound) {
-                try {
-                    this._errorSoundBuffer = await load(this._errorSettings.customErrorSound);
-                } catch (error) {
-                    vscode.window.showErrorMessage("Failed to load custom sound for Error Detection: " + error);
-                }
-            } else {
-                this._errorSoundBuffer = await load(this._defaultErrorBeepSound);
-            }
-        }
-
-        if (prevTalkPointSettings?.customBreakpointSound != this._talkPointSettings.customBreakpointSound) {
-            if (this._talkPointSettings.customBreakpointSound) {
-                try {
-                    this._tonalTalkpointBuffer = await load(this._talkPointSettings.customBreakpointSound);
-                } catch (error) {
-                    vscode.window.showErrorMessage("Failed to load custom sound for Tonal Talkpoint: " + error);
-                }
-            } else {
-                this._tonalTalkpointBuffer = await load (this._defaultErrorBeepSound);
-            }
-        }
-    }, 2000);
->>>>>>> c1acbfe9
-
-    /**
-     * Plays a configured error tone if diagnostic problems are encountered
-     * Debounce so error tone only plays every x seconds at most (2 seconds by default)
-     */
-    private handleRealTimeErrorDetection() {
-        return debounce((e: vscode.DiagnosticChangeEvent) => {
-            const activeUri: vscode.Uri = this.getActiveTextEditorUri();
-            for (const uri of e.uris) {
-                if (activeUri?.path === uri.path) {
-                    let currentDiagnostics : vscode.Diagnostic[] = vscode.languages.getDiagnostics(uri);
-                    if (currentDiagnostics.length > this._previousDiagnostics?.length) {
-                        play(this._errorSoundBuffer, {}, undefined);
-                    }
-                    this._previousDiagnostics = currentDiagnostics;
-                }
-            }
-        }, this._errorSettings?.errorDetectionInterval || 2000);
-    }
 
     /**
      * Get the URI for the current active text editor
