--- conflicted
+++ resolved
@@ -55,17 +55,6 @@
 
 gulp.task('ext:compile', gulp.series('ext:compile-src'));
 
-<<<<<<< HEAD
-gulp.task('ext:copy-config', () => {
-    var env = process.env.VsCodeTalkEnv;
-    env = env == undefined ? "dev" : env;
-    return gulp.src(config.paths.project.root + '/src/configurations/' + env + '.config.json')
-            .pipe(rename('config.json'))
-            .pipe(gulp.dest(config.paths.project.root + '/out/src'));
-});
-
-=======
->>>>>>> c1acbfe9
 gulp.task('ext:copy-js', () => {
     return gulp.src([
             config.paths.project.root + '/src/**/*.js'])
