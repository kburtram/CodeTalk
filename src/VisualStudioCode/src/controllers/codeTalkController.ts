/*---------------------------------------------------------------------------------------------
 *  Copyright (c) Microsoft Corporation. All rights reserved.
 *  Licensed under the MIT License. See License.txt in the project root for license information.
 *--------------------------------------------------------------------------------------------*/

'use strict';

import { FunctionInfo, FunctionListProvider } from '../controls/functionListProvider';
import { ContextInfo, CurrentContextProvider } from '../controls/currentContextProvider';
import { FunctionListNode } from '../controls/functionListNode';
import { IErrorSettings, IExpressionTalkpoint, ITalkpoint, ITalkpointSettings, ITextTalkpoint, ITonalTalkpoint } from '../models/interfaces';
import { asyncFilter, createOutputChannel, logToOutputChannel } from '../models/utils';
import { ITalkpointCreationState, showTalkpointCreationSteps } from '../models/talkpointMenu';
import { debounce } from 'underscore';

import * as events from 'events';
import * as vscode from 'vscode';
import play = require('audio-play');
import load = require('audio-loader');

/**
 * The main controller class that initializes the extension
 */
export default class CodeTalkController implements vscode.Disposable {
    private _context: vscode.ExtensionContext;
    private _event: events.EventEmitter = new events.EventEmitter();
    private _internalEvents: events.EventEmitter = new events.EventEmitter();
    private _initialized: boolean = false;
    private _outputChannel: vscode.OutputChannel;
    private _functionListProvider: FunctionListProvider;
    private _functionListTreeView: vscode.TreeView<any>;
    private _currentContextProvider: CurrentContextProvider;
    private _currentContextTreeView: vscode.TreeView<any>;

    private _errorSettings: IErrorSettings;
    private _defaultErrorBeepSound: string = `${__dirname}/../assets/errorBeep.wav`;
    private _errorSoundBuffer: AudioBuffer;
    private _errorDiagnosticsListener: vscode.Disposable;
    private _previousDiagnostics: vscode.Diagnostic[] = [];

    private _talkPointSettings: ITalkpointSettings;
    private _tonalTalkpointBuffer: AudioBuffer;
    private _talkPoints: Map<string, ITalkpoint>;
    private _talkPointDecoration = vscode.window.createTextEditorDecorationType({
        isWholeLine: true,
        after: {
            contentText: '   Talkpoint Enabled'.replace(/ /g, '\u00a0'),
            fontStyle: 'normal',
            fontWeight: 'normal',
            color: new vscode.ThemeColor('editorLineNumber.foreground'),
            textDecoration: `none; aria-description: "Talkpoint Enabled";`,
        }
    } as vscode.DecorationRenderOptions);
    private _breakpointsLoaded: boolean = false;

    /**
     * The main controller constructor
     * @constructor
     */
    constructor(context: vscode.ExtensionContext) {
        this._context = context;
        this._talkPoints = new Map<string, ITalkpoint>((this._context.workspaceState.get('talkpoints') || []));
    }

    /**
     * Helper method to setup command registrations
     */
    public registerCommand(command: string): void {
        const self = this;
        this._context.subscriptions.push(vscode.commands.registerCommand(command, () => self._event.emit(command)));
    }

    /**
     * Helper method to setup command registrations with arguments
     */
    private registerCommandWithArgs(command: string): void {
        const self = this;
        this._context.subscriptions.push(vscode.commands.registerCommand(command, (args: any) => {
            self._event.emit(command, args);
        }));
    }
    /**
     * Helper method to setup text editor command registrations -- command is allowed only when editor is focused
     */
    public registerTextEditorCommand(command: string): void {
        const self = this;
        this._context.subscriptions.push(vscode.commands.registerTextEditorCommand(command,
            (textEditor: vscode.TextEditor) =>
                self._event.emit(command, textEditor)));
    }

    /**
     * Disposes the controller
     */
    dispose(): void {
        this.deactivate();
    }

    /**
     * Deactivates the extension
     */
    public async deactivate(): Promise<void> {
        this._event.removeAllListeners();
        this._internalEvents.removeAllListeners();
        this._outputChannel?.dispose();
    }

    /**
     * Initializes the extension
     */
    public async activate(): Promise<boolean> {
        // initialize async setup flow, then register all commands & listeners
        const didInitialize = await this.initialize();

        if (didInitialize) {
            // Register text editor commands that are only fired if editor is active
            this.registerTextEditorCommand('codeTalk.showFunctions');
            this.registerTextEditorCommand('codeTalk.showContext');
            this.registerTextEditorCommand('codeTalk.moveToParent');
            this.registerTextEditorCommand('codeTalk.addTalkpoint');

            // Can be run even if no text editor is open, clears all talkpoints
            this.registerCommand('codeTalk.removeAllTalkpoints');
            this.registerCommandWithArgs('codeTalk.functionListNavigate');

            this._event.on('codeTalk.showFunctions', async (textEditor: vscode.TextEditor) => {
                this.handleShowFunctions(true);
            });

            vscode.window.onDidChangeActiveTextEditor(async (params) => {
                this.handleShowFunctions(false);
            });

            this._event.on('codeTalk.functionListNavigate', async (node: FunctionListNode) => {
                this._functionListProvider.navigateToFunction(node);
            });

            this._event.on('codeTalk.showContext', this.handleShowContext.bind(this));
            this._event.on('codeTalk.moveToParent', this.handleMoveToParent.bind(this));
            this._event.on('codeTalk.addTalkpoint', this.handleAddTalkpoint.bind(this));
            this._event.on('codeTalk.removeAllTalkpoints', this.handleRemoveAllTalkpoints.bind(this));
            this._internalEvents.on('talkpoints.changed', async () => {
                this.saveTalkpoints(); // don't need to block on save, even though this returns promise
                this.renderTalkpointDecorations();
            });

            // Keep hold of dispose handler, so that we can re-register after user config change
            this._errorDiagnosticsListener = vscode.languages.onDidChangeDiagnostics(
                this.getRealTimeErrorDiagnosticsListener(this._errorSettings?.errorDetectionInterval));

            // Add all event listeners to context subscriptions, so that they are disposed properly
            this._context.subscriptions.push(
                this._errorDiagnosticsListener,
                vscode.workspace.onDidChangeConfiguration(async (e) => {
                    if (e.affectsConfiguration('codeTalk')) {
                        await this.loadSettings(); //reload if changed
                    }
                }),
                vscode.workspace.onDidOpenTextDocument(this.renderTalkpointDecorations.bind(this)),
                vscode.workspace.onDidChangeTextDocument(this.renderTalkpointDecorations.bind(this)),
                vscode.debug.onDidChangeBreakpoints(this.handleChangeBreakpointsEvent.bind(this)),
                vscode.debug.registerDebugAdapterTrackerFactory('*', this.createDebugAdapterTrackerFactory()),
            );

            this.handleShowFunctions(false);
            return true;
        }
    }

    public isInitialized(): boolean {
        return this._initialized;
    }

    /**
     * Initializes the extension
     */
    public async initialize(): Promise<boolean> {

        this._outputChannel = createOutputChannel();
        await this.loadSettings();

        this._functionListProvider = new FunctionListProvider();
<<<<<<< HEAD
=======
        this._functionListProvider.onDidChangeTreeData((l) => {
            console.log(l);
        });

>>>>>>> 18897149
        this._functionListTreeView = vscode.window.createTreeView('codeTalkFunctionList', {
            treeDataProvider: this._functionListProvider
        });

        this._currentContextProvider = new CurrentContextProvider();
        this._currentContextProvider.onDidChangeTreeData((d) => {
            console.log(d);
        });

        this._currentContextTreeView = vscode.window.createTreeView('codeTalkCurrentContext', {
            treeDataProvider: this._currentContextProvider
        });

        this._context.subscriptions.push(
            this._functionListTreeView,
            this._currentContextTreeView,
        );

        this._initialized = true;
        return true;
    }

    private loadSettings = debounce(async () => {
        const workspaceSettings = vscode.workspace.getConfiguration('codeTalk');
        const prevErrorSettings = this._errorSettings;
        const prevTalkPointSettings = this._talkPointSettings;
        this._errorSettings = workspaceSettings.get<IErrorSettings>('errors');
        this._talkPointSettings = workspaceSettings.get<ITalkpointSettings>('talkpoints');

        if (!prevErrorSettings || prevErrorSettings.errorDetectionInterval != this._errorSettings.errorDetectionInterval) {
            // Re-register error listener to respect new interval setting
            this._errorDiagnosticsListener?.dispose();
            this._errorDiagnosticsListener = vscode.languages.onDidChangeDiagnostics(
                this.getRealTimeErrorDiagnosticsListener(this._errorSettings?.errorDetectionInterval || 2000));
            this._context.subscriptions.push(this._errorDiagnosticsListener);
        }

        if (!prevErrorSettings || prevErrorSettings.customErrorSound != this._errorSettings.customErrorSound) {
            if (this._errorSettings.customErrorSound) {
                try {
                    this._errorSoundBuffer = await load(this._errorSettings.customErrorSound);
                } catch (error) {
                    vscode.window.showErrorMessage('Failed to load custom sound for Error Detection: ' + error);
                }
            } else {
                this._errorSoundBuffer = await load(this._defaultErrorBeepSound);
            }
        }

        if (!prevTalkPointSettings || prevTalkPointSettings?.customBreakpointSound != this._talkPointSettings.customBreakpointSound) {
            if (this._talkPointSettings.customBreakpointSound) {
                try {
                    this._tonalTalkpointBuffer = await load(this._talkPointSettings.customBreakpointSound);
                } catch (error) {
                    vscode.window.showErrorMessage('Failed to load custom sound for Tonal Talkpoint: ' + error);
                }
            } else {
                this._tonalTalkpointBuffer = await load(this._defaultErrorBeepSound);
            }
        }
    }, 2000);

    private buildFunctionList(symbols: vscode.DocumentSymbol[], functionList: FunctionInfo[]) {
        for (let i = 0; i < symbols.length; ++i) {
            let symbol: vscode.DocumentSymbol = symbols[i];
            if (symbol.kind === vscode.SymbolKind.Function
                || symbol.kind === vscode.SymbolKind.Method) {
                let displayText = symbol.name + ' at line ' + (symbol.range.start.line + 1);
                functionList.push(<FunctionInfo>{
                    name: symbol.name,
                    displayText: displayText,
                    spokenText: displayText,
                    line: symbol.range.start.line
                });
            }
            if (symbol.children && symbol.children.length > 0) {
                this.buildFunctionList(symbol.children, functionList);
            }
        }
    }

    /**
     * Plays a configured error tone if diagnostic problems are encountered
     * Debounce so error tone only plays every x seconds at most
     */
    private getRealTimeErrorDiagnosticsListener(interval: number) {
        return debounce((e: vscode.DiagnosticChangeEvent) => {
            if (this._errorSettings?.enableErrorDetection) {
                const activeUri: vscode.Uri = this.getActiveTextEditorUri();
                for (const uri of e.uris) {
                    if (activeUri?.path === uri.path) {
                        let currentDiagnostics: vscode.Diagnostic[] = vscode.languages.getDiagnostics(uri);
                        if (currentDiagnostics.length > this._previousDiagnostics?.length) {
                            play(this._errorSoundBuffer, {}, undefined);
                        }
                        this._previousDiagnostics = currentDiagnostics;
                    }
                }
            }
        }, interval);
    }

    /**
     * Handles a breakpoint change event from the user
     * @param e A breakpoint change event
     */
    private handleChangeBreakpointsEvent(e: vscode.BreakpointsChangeEvent) {
        // If first time breakpoints are loaded this session, need to update talkpoints with new breakpoint ids.
        // VSCode breakpoints get new id on every workspace session.
        if (!this._breakpointsLoaded) {
            if (e.added.length > 0) {
                this.loadInitialTalkpoints(e.added);
            }
        }

        // If user removes breakpoints, we should also remove from talkpoints, since there's nothing to break on.
        if (e.removed.length > 0) {
            this.removeTalkpoints(e.removed);
        }

        this._internalEvents.emit('talkpoints.changed');
    }

    private async handleShowFunctions(setFocus: boolean): Promise<boolean> {
        let ownerUri: vscode.Uri = this.getActiveTextEditorUri();
        if (ownerUri) {
            let symbols: vscode.DocumentSymbol[] = await vscode.commands.executeCommand(
                'vscode.executeDocumentSymbolProvider',
                ownerUri);
            if (symbols) {
                let functionList: FunctionInfo[] = [];
                this.buildFunctionList(symbols, functionList);
                functionList.sort((a, b) => (a.line > b.line) ? 1 : -1)
                this._functionListProvider.updateFunctionList(
                    this._functionListTreeView,
                    ownerUri.toString(true),
                    functionList,
                    setFocus);
            }
        }
        return true;
    }

    private buildContextInfo(symbols: vscode.DocumentSymbol[], current: vscode.Position) : ContextInfo[] {
        if (!symbols || symbols.length === 0) {
            return [];
        }

        let result : ContextInfo[] = []
        for (let i = 0; i < symbols.length; ++i) {
            let displayText = symbols[i].name + ' at line ' + (symbols[i].range.start.line + 1);
            let spokenText = vscode.SymbolKind[symbols[i].kind] + ' ' + displayText
            let current = {
                name: symbols[i].name,
                kind: symbols[i].kind,
                displayText: displayText,
                spokenText: spokenText,
                line: symbols[i].range.start.line + 1,
            };
            result.push(current);
        }

        // Always start context from current position
        let text = `Current position at line ${current.line + 1}`;
        result.push({
            name: "Current position",
            kind: undefined,
            displayText: text,
            spokenText: text,
            line: current.line,
        });
        return result;
    }

    private async handleShowContext(editor: vscode.TextEditor): Promise<boolean> {
        const activeUri = editor?.document?.uri;
        const position = editor?.selection?.anchor;
        let context: vscode.DocumentSymbol[] = [];

        if (activeUri && position) {
            let symbols: vscode.DocumentSymbol[] = await vscode.commands.executeCommand(
                'vscode.executeDocumentSymbolProvider',
                activeUri);

            if (symbols) {
                for (const symbol of symbols) {
                    this.findContextOf(position, symbol, context);
                    if (context.length > 0) {
                        break;
                    }
                }
            }

            if (context.length > 0) {
                const contextList = this.buildContextInfo(context, position);
                this._currentContextProvider.updateCurrentContext(this._currentContextTreeView, activeUri, contextList);

                return true;
            } else {
                vscode.window.showErrorMessage("Could not find context.");
            }
        }
        return false;
    }

    private findContextOf(position: vscode.Position, parent: vscode.DocumentSymbol,
        context: vscode.DocumentSymbol[]) : void {
        if (parent && parent.range.contains(position)) {

            // Add to top of context
            context.push(parent);

            if (parent.children) {
                for (const child of parent.children) {
                    this.findContextOf(position, child, context);
                }
            }
        }
    }

    private async handleMoveToParent(editor: vscode.TextEditor): Promise<void> {
        const activeUri = editor?.document?.uri;
        const position = editor?.selection?.anchor;

        if (activeUri && position) {

            let symbols: vscode.DocumentSymbol[] = await vscode.commands.executeCommand(
                'vscode.executeDocumentSymbolProvider',
                activeUri);

            if (symbols) {
                let immediateParent: vscode.DocumentSymbol;
                for (const symbol of symbols) {
                    const result = this.findImmediateParentOf(position, symbol);
                    if (result) {
                        immediateParent = result;
                        continue;
                    }
                }

                if (immediateParent) {
                    editor.selections = [new vscode.Selection(immediateParent.range.start, immediateParent.range.start)];
                    vscode.window.showInformationMessage(`Moved to parent ${vscode.SymbolKind[immediateParent.kind]} ${immediateParent.name} at line ${(immediateParent.range.start.line + 1)}`);
                } else {
                    vscode.window.showInformationMessage('No parent found.');
                }
            }
        }
    }

    /**
     * Recursive function that finds the immediate parent of a position.
     * @param position the position whose parent we are seeking
     * @param parent the current parent node we are inspecting
     * @returns the immediate parent of the position if found, else null
     */
    private findImmediateParentOf(position: vscode.Position, parent: vscode.DocumentSymbol): vscode.DocumentSymbol | null {
        // Is immediate if contains position AND has no children that contain the position

        if (parent &&
            parent.range.contains(position) &&
            parent.range.start.line != position.line) {

            if (parent.children) {
                for (const child of parent.children) {
                    const result = this.findImmediateParentOf(position, child)
                    if (result) {
                        return result;
                    }
                }
            }

            return parent;
        }
        return undefined;
    }

    /**
     * Saves talkpoints to the workspace storage, so it can be reloaded on the next session.
     */
    private async saveTalkpoints() {
        await this._context.workspaceState.update('talkpoints', [...this._talkPoints.entries()]);
    }

    /**
     * Removes all talkpoints from the current workspace.
    */
    private async handleRemoveAllTalkpoints() {
        let numTalkpoints = this._talkPoints.size;

        if (numTalkpoints > 0) {
            const breakpoints = vscode.debug.breakpoints.filter(b => this._talkPoints.has(b.id));
            vscode.debug.removeBreakpoints(breakpoints);
            this._talkPoints.clear();
            vscode.window.showInformationMessage(`Removed ${numTalkpoints} talkpoints from workspace.`);
            this._internalEvents.emit('talkpoints.changed');
        } else {
            vscode.window.showInformationMessage('There are no talkpoints registered.');
        }
    }

    /**
     * Removes talkpoints associated with the given breakpoints.
     * @param breakpoints
     */
    private async removeTalkpoints(breakpoints: readonly vscode.Breakpoint[]) {
        // User removed breakpoints
        if (breakpoints.length > 0) {
            // Also remove from talkpoints, since there's nothing to break on
            for (const breakpoint of breakpoints) {
                if (this._talkPoints.has(breakpoint?.id)) {
                    this._talkPoints.delete(breakpoint.id);
                    const line = (breakpoint as vscode.SourceBreakpoint)?.location.range.start.line;
                    vscode.window.showInformationMessage(`Removed talkpoint from line ${line + 1}.`);
                }
            }
        }
    }

    /**
     * Handles adding a talkpoint to the current line.
     * @param editor The current active editor
     */
    private async handleAddTalkpoint(editor: vscode.TextEditor) {
        const activeUri: vscode.Uri = editor?.document?.uri;
        const selection: vscode.Position = editor?.selection?.anchor;

        if (activeUri && selection) {

            const existingBreakpoints = vscode.debug.breakpoints
                .map(b => b as vscode.SourceBreakpoint)
                .filter(b => b?.location.range.start.line === selection.line &&
                    activeUri.path === b?.location.uri.path);

            let breakpoint: vscode.SourceBreakpoint;
            if (existingBreakpoints.length > 0) {
                breakpoint = existingBreakpoints[0];
            } else {
                const location = new vscode.Location(activeUri, new vscode.Position(selection.line, 0));
                breakpoint = new vscode.SourceBreakpoint(location); // Creation will be deferred until after talkpoint is created
            }

            await this.createTalkpoint(activeUri, selection, breakpoint);
        }
    }

    /**
     * Create or remove a talkpoint depending on if one exists
     * @param activeUri The current file uri
     * @param selection The current selection
     * @param breakpoint The breakpoint at this line
     * @returns
     */
    private async createTalkpoint(activeUri: vscode.Uri, selection: vscode.Position, breakpoint: vscode.Breakpoint) {
        // Since talkpoint already exists, treat this as toggle and remove breakpoint
        if (this._talkPoints.has(breakpoint.id)) {
            this.removeTalkpoints([breakpoint]);
            vscode.debug.removeBreakpoints([breakpoint]);
            // Talkpoint doesn't exist, so launch creation experience
        } else {
            const state: ITalkpointCreationState = await showTalkpointCreationSteps();

            if (state.dismissedEarly) {
                vscode.window.showWarningMessage('Dismissed talkpoint creation.');
                return;
            }

            this._talkPoints.set(breakpoint.id, {
                type: state.type,
                text: state.text,
                expression: state.expression,
                sound: state.sound,
                position: new vscode.Position(selection.line, 0),
                uri: activeUri,
                breakpointId: breakpoint.id,
                shouldContinue: state.shouldContinue,
            } as ITonalTalkpoint | ITextTalkpoint | IExpressionTalkpoint);
            vscode.debug.addBreakpoints([breakpoint]);
            vscode.window.showInformationMessage(`Added talkpoint to line ${selection.line + 1}.`);
        }
        this._internalEvents.emit('talkpoints.changed');
    }

    /**
     * Load initial talkpoints for the workspace after the first breakpoint create message is received.
     */
    private loadInitialTalkpoints(breakpoints: readonly vscode.Breakpoint[]) {
        // First time breakpoints are loaded this session, need to update talkpoints with new breakpoint ids
        if (!this._breakpointsLoaded) {
            const talkpointsByFileLine: Record<string, ITalkpoint> = [...this._talkPoints.entries()]
                .reduce((map, [_, talkpoint]) => {
                    map[talkpoint.uri.path + ';' + talkpoint.position.line] = talkpoint;
                    return map;
                }, {});

            this._talkPoints.clear();
            breakpoints.forEach(breakpoint => {
                const sourceBreakpoint = breakpoint as vscode.SourceBreakpoint;
                if (sourceBreakpoint) {
                    const filePath = sourceBreakpoint.location.uri.path;
                    const line = sourceBreakpoint.location.range.start.line;
                    const talkpoint = talkpointsByFileLine[filePath + ';' + line];
                    if (talkpoint) {
                        talkpoint.breakpointId = breakpoint.id;
                        this._talkPoints.set(breakpoint.id, talkpoint);
                    }
                }
            });
            this._breakpointsLoaded = true;
            this._internalEvents.emit('talkpoints.changed');
        }
    }

    /**
     * Render talkpoint decorations next to the line with the breakpoint.
     * Debounced so it only runs at most once a second.
     */
    private renderTalkpointDecorations = debounce(() => {
        let editor = vscode.window.activeTextEditor;
        if (editor) {
            let decorationsArray: vscode.DecorationOptions[] = [];
            let code = editor.document.getText();
            let lines = code.split(editor.document.eol == vscode.EndOfLine.LF ? '\n' : '\r\n');

            const breakpointsWithTalkpoints = vscode.debug.breakpoints.map(b => b as vscode.SourceBreakpoint)
                .filter(b => b.location.uri.path === editor.document.uri.path)
                .filter(b => this._talkPoints.has(b.id));

            for (const breakpoint of breakpointsWithTalkpoints) {
                const talkpoint = this._talkPoints.get(breakpoint.id);

                if (talkpoint) {
                    const endOfTalkpointLine = lines[talkpoint.position.line].length;
                    const range = new vscode.Range(
                        new vscode.Position(talkpoint.position.line, 0),
                        new vscode.Position(talkpoint.position.line, endOfTalkpointLine))
                    const decoration = { range }
                    decorationsArray.push(decoration);
                }
            }
            editor?.setDecorations(this._talkPointDecoration, decorationsArray);
        }
    }, 1000, true);

    private createDebugAdapterTrackerFactory(): vscode.DebugAdapterTrackerFactory {
        return {
            createDebugAdapterTracker: (session) => {
                return {
                    onDidSendMessage: async (m) => {
                        if (m?.type === 'event' && m.event === 'initialized') {
                            // Start new output channel for new debug session
                            this._outputChannel.clear();
                        }
                        if (m?.type === 'event' && m.event === 'stopped' &&
                            (m.body?.reason === 'breakpoint' || m.body?.reason === 'step')) {

                            // Get current stack details to be able to find corresponding breakpoint
                            const stack = await session.customRequest('stackTrace', { threadId: m.body.threadId, startFrame: 0 });
                            const currentFrame = stack.stackFrames[0];

                            const sourceBreakpoints = vscode.debug.breakpoints.map(b => b as vscode.SourceBreakpoint);
                            const matchedBreakpoints = await asyncFilter(sourceBreakpoints, async (b) => {
                                // Get debugger's breakpoint's version of line number,
                                // since breakpoint is sometimes moved to another line by debugger (such as up a line from a brace)
                                let debugBreakpoint = await session.getDebugProtocolBreakpoint(b);
                                let debugBreakpointLine = (debugBreakpoint as any)?.line;
                                return b.location.uri.path === vscode.Uri.file(currentFrame.source.path).path &&
                                    debugBreakpointLine === currentFrame.line
                            });

                            matchedBreakpoints.forEach(async (b: vscode.Breakpoint) => {
                                if (this._talkPoints.has(b.id)) {
                                    const talkpoint = this._talkPoints.get(b.id);
                                    let message: string;

                                    switch (talkpoint.type) {
                                        case 'Tonal':
                                            play(this._tonalTalkpointBuffer, {}, undefined);
                                            break;
                                        case 'Text':
                                            message = 'Text Talkpoint Hit: ' + talkpoint.text;
                                            vscode.window.showInformationMessage(message);
                                            logToOutputChannel(this._outputChannel, message);
                                            break;
                                        case 'Expression':
                                            const expressionTalkpoint = talkpoint;
                                            try {
                                                const response = await session.customRequest('evaluate', {
                                                    expression: expressionTalkpoint.expression,
                                                    frameId: currentFrame.id // run in the scope of the most recent local stack frame
                                                });
                                                message = 'Expression Talkpoint Hit: ' + response.result;
                                            } catch (error) {
<<<<<<< HEAD
                                                console.log(error);
                                                message = 'Expression Talkpoint Invalid: ' + error;
=======
                                                message = "Expression Talkpoint Invalid: " + error;
>>>>>>> 18897149
                                            }
                                            vscode.window.showInformationMessage(message);
                                            logToOutputChannel(this._outputChannel, message);
                                            break;
                                        default:
                                            vscode.window.showErrorMessage('Unrecognized Talkpoint: ' + talkpoint);
                                            break;
                                    }

                                    // Don't pause on breakpoint if shouldContinue is true
                                    if (talkpoint.shouldContinue) {
                                        session.customRequest('continue', { threadId: m.body.threadId });
                                    }
                                }
                            })
                        }
                    }
                };
            }
        };
    }

    /**
     * Get the URI for the current active text editor
     * @return
     */
    private getActiveTextEditorUri(): vscode.Uri {
        if (typeof vscode.window.activeTextEditor !== 'undefined' &&
            typeof vscode.window.activeTextEditor.document !== 'undefined') {
            return vscode.window.activeTextEditor.document.uri;
        }
        return undefined;
    }
}<|MERGE_RESOLUTION|>--- conflicted
+++ resolved
@@ -180,13 +180,6 @@
         await this.loadSettings();
 
         this._functionListProvider = new FunctionListProvider();
-<<<<<<< HEAD
-=======
-        this._functionListProvider.onDidChangeTreeData((l) => {
-            console.log(l);
-        });
-
->>>>>>> 18897149
         this._functionListTreeView = vscode.window.createTreeView('codeTalkFunctionList', {
             treeDataProvider: this._functionListProvider
         });
@@ -680,12 +673,7 @@
                                                 });
                                                 message = 'Expression Talkpoint Hit: ' + response.result;
                                             } catch (error) {
-<<<<<<< HEAD
-                                                console.log(error);
                                                 message = 'Expression Talkpoint Invalid: ' + error;
-=======
-                                                message = "Expression Talkpoint Invalid: " + error;
->>>>>>> 18897149
                                             }
                                             vscode.window.showInformationMessage(message);
                                             logToOutputChannel(this._outputChannel, message);
