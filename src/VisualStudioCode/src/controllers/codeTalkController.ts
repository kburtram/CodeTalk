/*---------------------------------------------------------------------------------------------
 *  Copyright (c) Microsoft Corporation. All rights reserved.
 *  Licensed under the MIT License. See License.txt in the project root for license information.
 *--------------------------------------------------------------------------------------------*/

'use strict';

import { FunctionInfo, FunctionListProvider } from '../controls/functionListProvider';
import { ContextInfo, CurrentContextProvider } from '../controls/currentContextProvider';
import { FunctionListNode } from '../controls/functionListNode';
import { IErrorSettings, IExpressionTalkpoint, ITalkpoint, ITalkpointSettings, ITextTalkpoint, ITonalTalkpoint } from '../models/interfaces';
import { asyncFilter, createOutputChannel, logToOutputChannel } from '../models/utils';
import { ITalkpointCreationState, showTalkpointCreationSteps } from '../models/talkpointMenu';
import { debounce } from 'underscore';

import * as events from 'events';
import * as vscode from 'vscode';
import play = require('audio-play');
import load = require('audio-loader');

/**
 * The main controller class that initializes the extension
 */
export default class CodeTalkController implements vscode.Disposable {
    private _context: vscode.ExtensionContext;
    private _event: events.EventEmitter = new events.EventEmitter();
    private _internalEvents: events.EventEmitter = new events.EventEmitter();
    private _initialized: boolean = false;
    private _outputChannel: vscode.OutputChannel;
    private _functionListProvider: FunctionListProvider;
    private _functionListTreeView: vscode.TreeView<any>;
    private _currentContextProvider: CurrentContextProvider;
    private _currentContextTreeView: vscode.TreeView<any>;

    private _errorSettings: IErrorSettings;
    private _defaultErrorBeepSound: string = `${__dirname}/../assets/errorBeep.wav`;
    private _errorSoundBuffer: AudioBuffer;
    private _errorDiagnosticsListener: vscode.Disposable;
    private _previousDiagnostics: vscode.Diagnostic[] = [];

    private _talkPointSettings: ITalkpointSettings;
    private _tonalTalkpointBuffer: AudioBuffer;
    private _talkPoints: Map<string, ITalkpoint>;
    private _talkPointDecoration = vscode.window.createTextEditorDecorationType({
        isWholeLine: true,
        after: {
            contentText: '   Talkpoint Enabled'.replace(/ /g, '\u00a0'),
            fontStyle: 'normal',
            fontWeight: 'normal',
            color: new vscode.ThemeColor('editorLineNumber.foreground'),
            textDecoration: `none; aria-description: "Talkpoint Enabled";`,
        }
    } as vscode.DecorationRenderOptions);
    private _breakpointsLoaded: boolean = false;

    /**
     * The main controller constructor
     * @constructor
     */
    constructor(context: vscode.ExtensionContext) {
        this._context = context;
        this._talkPoints = new Map<string, ITalkpoint>((this._context.workspaceState.get('talkpoints') || []));
    }

    /**
     * Helper method to setup command registrations
     */
    public registerCommand(command: string): void {
        const self = this;
        this._context.subscriptions.push(vscode.commands.registerCommand(command, () => self._event.emit(command)));
    }

    /**
     * Helper method to setup command registrations with arguments
     */
    private registerCommandWithArgs(command: string): void {
        const self = this;
        this._context.subscriptions.push(vscode.commands.registerCommand(command, (args: any) => {
            self._event.emit(command, args);
        }));
    }
    /**
     * Helper method to setup text editor command registrations -- command is allowed only when editor is focused
     */
    public registerTextEditorCommand(command: string): void {
        const self = this;
        this._context.subscriptions.push(vscode.commands.registerTextEditorCommand(command,
            (textEditor: vscode.TextEditor) =>
                self._event.emit(command, textEditor)));
    }

    /**
     * Disposes the controller
     */
    dispose(): void {
        this.deactivate();
    }

    /**
     * Deactivates the extension
     */
    public async deactivate(): Promise<void> {
        this._event.removeAllListeners();
        this._internalEvents.removeAllListeners();
        this._outputChannel?.dispose();
    }

    /**
     * Initializes the extension
     */
    public async activate(): Promise<boolean> {
        // initialize async setup flow, then register all commands & listeners
        const didInitialize = await this.initialize();

        if (didInitialize) {
            // Register text editor commands that are only fired if editor is active
            this.registerTextEditorCommand('codeTalk.showFunctions');
            this.registerTextEditorCommand('codeTalk.showContext');
            this.registerTextEditorCommand('codeTalk.moveToParent');
            this.registerTextEditorCommand('codeTalk.addTalkpoint');

            // Can be run even if no text editor is open, clears all talkpoints
            this.registerCommand('codeTalk.removeAllTalkpoints');
            this.registerCommandWithArgs('codeTalk.functionListNavigate');

<<<<<<< HEAD
            this._event.on('codeTalk.showFunctions', async (textEditor: vscode.TextEditor) => {
                this.handleShowFunctions(true);
            });

            this._event.on('codeTalk.functionListNavigate', async (node: FunctionListNode) => {
                this._functionListProvider.navigateToFunction(node);
            });

=======
>>>>>>> fe088780
            this._event.on('codeTalk.showContext', this.handleShowContext.bind(this));
            this._event.on('codeTalk.showFunction', this.handleShowFunctions.bind(this));
            this._event.on('codeTalk.moveToParent', this.handleMoveToParent.bind(this));
            this._event.on('codeTalk.addTalkpoint', this.handleAddTalkpoint.bind(this));
            this._event.on('codeTalk.removeAllTalkpoints', this.handleRemoveAllTalkpoints.bind(this));
<<<<<<< HEAD
=======
            this._event.on('codeTalk.functionListNavigate', async (node: FunctionListNode) => {
                this._functionListProvider.navigateToFunction(node);
            });
>>>>>>> fe088780

            this._internalEvents.on('talkpoints.changed', async () => {
                this.saveTalkpoints(); // don't need to block on save, even though this returns promise
                this.renderTalkpointDecorations();
            });

            vscode.window.onDidChangeActiveTextEditor(async (editor: vscode.TextEditor) => {
                this.handleShowFunctions(editor, false);
            });

            // Keep hold of dispose handler, so that we can re-register after user config change
            this._errorDiagnosticsListener = vscode.languages.onDidChangeDiagnostics(
                this.getRealTimeErrorDiagnosticsListener(this._errorSettings?.errorDetectionInterval));

            // Add all event listeners to context subscriptions, so that they are disposed properly
            this._context.subscriptions.push(
                this._errorDiagnosticsListener,
                vscode.workspace.onDidChangeConfiguration(async (e) => {
                    if (e.affectsConfiguration('codeTalk')) {
                        await this.loadSettings(); //reload if changed
                    }
                }),
                vscode.window.onDidChangeActiveTextEditor(this.handleShowFunctions.bind(this)),
                vscode.workspace.onDidOpenTextDocument(this.renderTalkpointDecorations.bind(this)),
                vscode.workspace.onDidChangeTextDocument(this.renderTalkpointDecorations.bind(this)),
                vscode.debug.onDidChangeBreakpoints(this.handleChangeBreakpointsEvent.bind(this)),
                vscode.debug.registerDebugAdapterTrackerFactory('*', this.createDebugAdapterTrackerFactory()),
            );

            this.handleShowFunctions(vscode.window.activeTextEditor, false);
            return true;
        }
    }

    public isInitialized(): boolean {
        return this._initialized;
    }

    /**
     * Initializes the extension
     */
    public async initialize(): Promise<boolean> {
        this._outputChannel = createOutputChannel();
        await this.loadSettings();

        this._functionListProvider = new FunctionListProvider();
        this._functionListTreeView = vscode.window.createTreeView('codeTalkFunctionList', {
            treeDataProvider: this._functionListProvider
        });

        this._currentContextProvider = new CurrentContextProvider();
        this._currentContextTreeView = vscode.window.createTreeView('codeTalkCurrentContext', {
            treeDataProvider: this._currentContextProvider
        });

        this._context.subscriptions.push(
            this._functionListTreeView,
            this._currentContextTreeView,
        );

        this._initialized = true;
        return true;
    }

    private loadSettings = debounce(async () => {
        const workspaceSettings = vscode.workspace.getConfiguration('codeTalk');
        const prevErrorSettings = this._errorSettings;
        const prevTalkPointSettings = this._talkPointSettings;
        this._errorSettings = workspaceSettings.get<IErrorSettings>('errors');
        this._talkPointSettings = workspaceSettings.get<ITalkpointSettings>('talkpoints');

        if (!prevErrorSettings || prevErrorSettings.errorDetectionInterval != this._errorSettings.errorDetectionInterval) {
            // Re-register error listener to respect new interval setting
            this._errorDiagnosticsListener?.dispose();
            this._errorDiagnosticsListener = vscode.languages.onDidChangeDiagnostics(
                this.getRealTimeErrorDiagnosticsListener(this._errorSettings?.errorDetectionInterval || 2000));
            this._context.subscriptions.push(this._errorDiagnosticsListener);
        }

        if (!prevErrorSettings || prevErrorSettings.customErrorSound != this._errorSettings.customErrorSound) {
            if (this._errorSettings.customErrorSound) {
                try {
                    this._errorSoundBuffer = await load(this._errorSettings.customErrorSound);
                } catch (error) {
                    vscode.window.showErrorMessage('Failed to load custom sound for Error Detection: ' + error);
                }
            } else {
                this._errorSoundBuffer = await load(this._defaultErrorBeepSound);
            }
        }

        if (!prevTalkPointSettings || prevTalkPointSettings?.customBreakpointSound != this._talkPointSettings.customBreakpointSound) {
            if (this._talkPointSettings.customBreakpointSound) {
                try {
                    this._tonalTalkpointBuffer = await load(this._talkPointSettings.customBreakpointSound);
                } catch (error) {
                    vscode.window.showErrorMessage('Failed to load custom sound for Tonal Talkpoint: ' + error);
                }
            } else {
                this._tonalTalkpointBuffer = await load(this._defaultErrorBeepSound);
            }
        }
    }, 2000);

    private buildFunctionList(symbols: vscode.DocumentSymbol[], functionList: FunctionInfo[]) {
        for (let i = 0; i < symbols.length; ++i) {
            let symbol: vscode.DocumentSymbol = symbols[i];
            if (symbol.kind === vscode.SymbolKind.Function
                || symbol.kind === vscode.SymbolKind.Method) {
                let displayText = symbol.name + ' at line ' + (symbol.range.start.line + 1);
                functionList.push(<FunctionInfo>{
                    name: symbol.name,
                    displayText: displayText,
                    spokenText: displayText,
                    line: symbol.range.start.line
                });
            }
            if (symbol.children && symbol.children.length > 0) {
                this.buildFunctionList(symbol.children, functionList);
            }
        }
    }

    /**
     * Plays a configured error tone if diagnostic problems are encountered
     * Debounce so error tone only plays every x seconds at most
     */
    private getRealTimeErrorDiagnosticsListener(interval: number) {
        return debounce((e: vscode.DiagnosticChangeEvent) => {
            if (this._errorSettings?.enableErrorDetection) {
                const activeUri: vscode.Uri = this.getActiveTextEditorUri();
                for (const uri of e.uris) {
                    if (activeUri?.path === uri.path) {
                        let currentDiagnostics: vscode.Diagnostic[] = vscode.languages.getDiagnostics(uri)
                            .filter((d) => d.severity !==  vscode.DiagnosticSeverity.Hint);

                        if (currentDiagnostics.length > this._previousDiagnostics?.length) {
                            play(this._errorSoundBuffer, {}, undefined);
                        }
                        this._previousDiagnostics = currentDiagnostics;
                    }
                }
            }
        }, interval);
    }

    /**
     * Handles a breakpoint change event from the user
     * @param e A breakpoint change event
     */
    private handleChangeBreakpointsEvent(e: vscode.BreakpointsChangeEvent) {
        // If first time breakpoints are loaded this session, need to update talkpoints with new breakpoint ids.
        // VSCode breakpoints get new id on every workspace session.
        if (!this._breakpointsLoaded) {
            if (e.added.length > 0) {
                this.loadInitialTalkpoints(e.added);
            }
        }

        // If user removes breakpoints, we should also remove from talkpoints, since there's nothing to break on.
        if (e.removed.length > 0) {
            this.removeTalkpoints(e.removed);
        }

        this._internalEvents.emit('talkpoints.changed');
    }

    private async handleShowFunctions(editor: vscode.TextEditor, setFocus: boolean): Promise<boolean> {
        const ownerUri = editor?.document?.uri;
        if (ownerUri) {
            let symbols: vscode.DocumentSymbol[] = await vscode.commands.executeCommand(
                'vscode.executeDocumentSymbolProvider',
                ownerUri);
            if (symbols) {
                let functionList: FunctionInfo[] = [];
                this.buildFunctionList(symbols, functionList);
                functionList.sort((a, b) => (a.line > b.line) ? 1 : -1)
                this._functionListProvider.updateFunctionList(
                    this._functionListTreeView,
                    ownerUri.toString(true),
                    functionList,
                    setFocus);
            }
        }
        return true;
    }

    private buildContextInfo(symbols: vscode.DocumentSymbol[], current: vscode.Position) : ContextInfo[] {
        if (!symbols || symbols.length === 0) {
            return [];
        }

        let result : ContextInfo[] = []
        for (let i = 0; i < symbols.length; ++i) {
            let displayText = symbols[i].name + ' at line ' + (symbols[i].range.start.line + 1);
            let spokenText = vscode.SymbolKind[symbols[i].kind] + ' ' + displayText
            let current = {
                name: symbols[i].name,
                kind: symbols[i].kind,
                displayText: displayText,
                spokenText: spokenText,
                line: symbols[i].range.start.line,
            };
            result.push(current);
        }

        // Always start context from current position
        let text = `Current position at line ${current.line + 1}`;
        result.push({
            name: "Current position",
            kind: undefined,
            displayText: text,
            spokenText: text,
            line: current.line,
        });
        return result;
    }

    private async handleShowContext(editor: vscode.TextEditor): Promise<boolean> {
        const activeUri = editor?.document?.uri;
        const position = editor?.selection?.anchor;
        let context: vscode.DocumentSymbol[] = [];

        if (activeUri && position) {
            let symbols: vscode.DocumentSymbol[] = await vscode.commands.executeCommand(
                'vscode.executeDocumentSymbolProvider',
                activeUri);

            if (symbols) {
                for (const symbol of symbols) {
                    this.findContextOf(position, symbol, context);
                    if (context.length > 0) {
                        break;
                    }
                }
            }

            if (context.length > 0) {
                const contextList = this.buildContextInfo(context, position);
                this._currentContextProvider.updateCurrentContext(this._currentContextTreeView, activeUri, contextList);

                return true;
            } else {
                vscode.window.showErrorMessage("Could not find context.");
            }
        }
        return false;
    }

    private findContextOf(position: vscode.Position, parent: vscode.DocumentSymbol,
        context: vscode.DocumentSymbol[]) : void {
        if (parent && parent.range.contains(position)) {

            // Add to top of context
            context.push(parent);

            if (parent.children) {
                for (const child of parent.children) {
                    this.findContextOf(position, child, context);
                }
            }
        }
    }

    private async handleMoveToParent(editor: vscode.TextEditor): Promise<void> {
        const activeUri = editor?.document?.uri;
        const position = editor?.selection?.anchor;

        if (activeUri && position) {

            let symbols: vscode.DocumentSymbol[] = await vscode.commands.executeCommand(
                'vscode.executeDocumentSymbolProvider',
                activeUri);

            if (symbols) {
                let immediateParent: vscode.DocumentSymbol;
                for (const symbol of symbols) {
                    const result = this.findImmediateParentOf(position, symbol);
                    if (result) {
                        immediateParent = result;
                        continue;
                    }
                }

                if (immediateParent) {
                    vscode.commands.executeCommand('vscode.open', activeUri, {
                        selection: new vscode.Range(immediateParent.range.start, immediateParent.range.start)
                    });
                    vscode.window.showInformationMessage(`Moved to parent ${vscode.SymbolKind[immediateParent.kind]} ${immediateParent.name} at line ${(immediateParent.range.start.line + 1)}`);
                } else {
                    vscode.window.showInformationMessage('No parent found.');
                }
            }
        }
    }

    /**
     * Recursive function that finds the immediate parent of a position.
     * @param position the position whose parent we are seeking
     * @param parent the current parent node we are inspecting
     * @returns the immediate parent of the position if found, else null
     */
    private findImmediateParentOf(position: vscode.Position, parent: vscode.DocumentSymbol): vscode.DocumentSymbol | null {
        // Is immediate if contains position AND has no children that contain the position
        if (parent &&
            parent.range.contains(position) &&
            parent.range.start.line != position.line) {

            if (parent.children) {
                for (const child of parent.children) {
                    const result = this.findImmediateParentOf(position, child)
                    if (result) {
                        return result;
                    }
                }
            }

            return parent;
        }
        return undefined;
    }

    /**
     * Saves talkpoints to the workspace storage, so it can be reloaded on the next session.
     */
    private async saveTalkpoints() {
        await this._context.workspaceState.update('talkpoints', [...this._talkPoints.entries()]);
    }

    /**
     * Removes all talkpoints from the current workspace.
    */
    private async handleRemoveAllTalkpoints() {
        let numTalkpoints = this._talkPoints.size;

        if (numTalkpoints > 0) {
            const breakpoints = vscode.debug.breakpoints.filter(b => this._talkPoints.has(b.id));
            vscode.debug.removeBreakpoints(breakpoints);
            this._talkPoints.clear();
            vscode.window.showInformationMessage(`Removed ${numTalkpoints} talkpoints from workspace.`);
            this._internalEvents.emit('talkpoints.changed');
        } else {
            vscode.window.showInformationMessage('There are no talkpoints registered.');
        }
    }

    /**
     * Removes talkpoints associated with the given breakpoints.
     * @param breakpoints
     */
    private async removeTalkpoints(breakpoints: readonly vscode.Breakpoint[]) {
        // User removed breakpoints
        if (breakpoints.length > 0) {
            // Also remove from talkpoints, since there's nothing to break on
            for (const breakpoint of breakpoints) {
                if (this._talkPoints.has(breakpoint?.id)) {
                    this._talkPoints.delete(breakpoint.id);
                    const line = (breakpoint as vscode.SourceBreakpoint)?.location.range.start.line;
                    vscode.window.showInformationMessage(`Removed talkpoint from line ${line + 1}.`);
                }
            }
        }
    }

    /**
     * Handles adding a talkpoint to the current line.
     * @param editor The current active editor
     */
    private async handleAddTalkpoint(editor: vscode.TextEditor) {
        const activeUri: vscode.Uri = editor?.document?.uri;
        const selection: vscode.Position = editor?.selection?.anchor;

        if (activeUri && selection) {

            const existingBreakpoints = vscode.debug.breakpoints
                .map(b => b as vscode.SourceBreakpoint)
                .filter(b => b?.location.range.start.line === selection.line &&
                    activeUri.fsPath === b?.location.uri.fsPath);

            let breakpoint: vscode.SourceBreakpoint;
            if (existingBreakpoints.length > 0) {
                breakpoint = existingBreakpoints[0];
            } else {
                const location = new vscode.Location(activeUri, new vscode.Position(selection.line, 0));
                breakpoint = new vscode.SourceBreakpoint(location); // Creation will be deferred until after talkpoint is created
            }

            await this.createTalkpoint(activeUri, selection, breakpoint);
        }
    }

    /**
     * Create or remove a talkpoint depending on if one exists
     * @param activeUri The current file uri
     * @param selection The current selection
     * @param breakpoint The breakpoint at this line
     * @returns
     */
    private async createTalkpoint(activeUri: vscode.Uri, selection: vscode.Position, breakpoint: vscode.Breakpoint) {
        // Since talkpoint already exists, treat this as toggle and remove breakpoint
        if (this._talkPoints.has(breakpoint.id)) {
            this.removeTalkpoints([breakpoint]);
            vscode.debug.removeBreakpoints([breakpoint]);
        } else {
            // Talkpoint doesn't exist, so launch creation experience
            const state: ITalkpointCreationState = await showTalkpointCreationSteps();

            if (state.dismissedEarly) {
                vscode.window.showWarningMessage('Dismissed talkpoint creation.');
                return;
            }
            const talkpoint : ITalkpoint = {
                type: state.type,
                text: state.text,
                expression: state.expression,
                sound: state.sound,
                position: new vscode.Position(selection.line, 0),
                uri: activeUri,
                breakpointId: breakpoint.id,
                shouldContinue: state.shouldContinue,
            };
            this._talkPoints.set(breakpoint.id, talkpoint);
            vscode.debug.addBreakpoints([breakpoint]);
            vscode.window.showInformationMessage(`Added talkpoint to line ${selection.line + 1}.`);
        }
        this._internalEvents.emit('talkpoints.changed');
    }

    /**
     * Load initial talkpoints for the workspace after the first breakpoint create message is received.
     */
    private loadInitialTalkpoints(breakpoints: readonly vscode.Breakpoint[]) {
        // First time breakpoints are loaded this session, need to update talkpoints with new breakpoint ids
        if (!this._breakpointsLoaded) {
            const talkpointsByFileLine: Record<string, ITalkpoint> = [...this._talkPoints.entries()]
                .reduce((map, [_, talkpoint]) => {
                    map[talkpoint.uri.fsPath + ';' + talkpoint.position.line] = talkpoint;
                    return map;
                }, {});

            this._talkPoints.clear();
            breakpoints.forEach(breakpoint => {
                const sourceBreakpoint = breakpoint as vscode.SourceBreakpoint;
                if (sourceBreakpoint) {
                    const filePath = sourceBreakpoint.location.uri.fsPath;
                    const line = sourceBreakpoint.location.range.start.line;
                    const talkpoint = talkpointsByFileLine[filePath + ';' + line];
                    if (talkpoint) {
                        talkpoint.breakpointId = breakpoint.id;
                        this._talkPoints.set(breakpoint.id, talkpoint);
                    }
                }
            });
            this._breakpointsLoaded = true;
            this._internalEvents.emit('talkpoints.changed');
        }
    }

    /**
     * Render talkpoint decorations next to the line with the breakpoint.
     * Debounced so it only runs at most once a second.
     */
    private renderTalkpointDecorations = debounce(() => {
        let editor = vscode.window.activeTextEditor;
        if (editor) {
            let decorationsArray: vscode.DecorationOptions[] = [];
            let code = editor.document.getText();
            let lines = code.split(editor.document.eol == vscode.EndOfLine.LF ? '\n' : '\r\n');

            const breakpointsWithTalkpoints = vscode.debug.breakpoints.map(b => b as vscode.SourceBreakpoint)
                .filter(b => b.location.uri.fsPath === editor.document.uri.fsPath)
                .filter(b => this._talkPoints.has(b.id));

            for (const breakpoint of breakpointsWithTalkpoints) {
                const talkpoint = this._talkPoints.get(breakpoint.id);

                if (talkpoint) {
                    const endOfTalkpointLine = lines[talkpoint.position.line].length;
                    const range = new vscode.Range(
                        new vscode.Position(talkpoint.position.line, 0),
                        new vscode.Position(talkpoint.position.line, endOfTalkpointLine))
                    const decoration = { range }
                    decorationsArray.push(decoration);
                }
            }
            editor?.setDecorations(this._talkPointDecoration, decorationsArray);
        }
    }, 1000, true);

    private createDebugAdapterTrackerFactory(): vscode.DebugAdapterTrackerFactory {
        return {
            createDebugAdapterTracker: (session) => {
                return {
                    onDidSendMessage: async (m) => {
                        if (m?.type === 'event' && m.event === 'initialized') {
                            // Start new output channel for new debug session
                            this._outputChannel.clear();
                        }
                        if (m?.type === 'event' && m.event === 'stopped' &&
                            (m.body?.reason === 'breakpoint' || m.body?.reason === 'step')) {
                            // Get current stack details to be able to find corresponding breakpoint
                            const stack = await session.customRequest('stackTrace', { threadId: m.body.threadId, startFrame: 0 });
                            const currentFrame = stack.stackFrames[0];

                            const sourceBreakpoints = vscode.debug.breakpoints.map(b => b as vscode.SourceBreakpoint);
                            const matchedBreakpoints= await asyncFilter(sourceBreakpoints, async (b) => {
                                // Get debugger's breakpoint's version of line number,
                                // since breakpoint is sometimes moved to another line by debugger (such as up a line from a brace)
                                let debugBreakpoint = await session.getDebugProtocolBreakpoint(b);
                                let debugBreakpointLine = (debugBreakpoint as any)?.line;
                                return b.location.uri.fsPath === vscode.Uri.file(currentFrame.source.path).fsPath
                                 &&
                                    debugBreakpointLine === currentFrame.line
                            });

                            matchedBreakpoints.forEach(async (b: vscode.Breakpoint) => {
                                if (this._talkPoints.has(b.id)) {
                                    const talkpoint: ITalkpoint = this._talkPoints.get(b.id);
                                    let message: string;

                                    switch (talkpoint.type) {
                                        case 'Tonal':
                                            play(this._tonalTalkpointBuffer, {}, undefined);
                                            break;
                                        case 'Text':
                                            message = 'Text Talkpoint Hit: ' + talkpoint.text;
                                            vscode.window.showInformationMessage(message);
                                            logToOutputChannel(this._outputChannel, message);
                                            vscode.commands.executeCommand('cursorMove', {
                                                to: "up"
                                            })
                                            break;
                                        case 'Expression':
                                            const expressionTalkpoint = talkpoint;
                                            try {
                                                const response = await session.customRequest('evaluate', {
                                                    expression: expressionTalkpoint.expression,
                                                    frameId: currentFrame.id // run in the scope of the most recent local stack frame
                                                });
                                                message = 'Expression Talkpoint Hit: ' + response.result;
                                            } catch (error) {
                                                message = 'Expression Talkpoint Invalid: ' + error;
                                            }
                                            vscode.window.showInformationMessage(message);
                                            logToOutputChannel(this._outputChannel, message);
                                            vscode.commands.executeCommand('cursorMove', {
                                                to: "up"
                                            })
                                            break;
                                        default:
                                            vscode.window.showErrorMessage('Unrecognized Talkpoint: ' + talkpoint);
                                            break;
                                    }

                                    // Don't pause on breakpoint if shouldContinue is true
                                    if (talkpoint.shouldContinue) {
                                        session.customRequest('continue', { threadId: m.body.threadId });
                                    }
                                }
                            })
                        }
                    }
                };
            }
        };
    }

    /**
     * Get the URI for the current active text editor
     * @return
     */
    private getActiveTextEditorUri(): vscode.Uri {
        if (typeof vscode.window.activeTextEditor !== 'undefined' &&
            typeof vscode.window.activeTextEditor.document !== 'undefined') {
            return vscode.window.activeTextEditor.document.uri;
        }
        return undefined;
    }
}<|MERGE_RESOLUTION|>--- conflicted
+++ resolved
@@ -123,28 +123,14 @@
             this.registerCommand('codeTalk.removeAllTalkpoints');
             this.registerCommandWithArgs('codeTalk.functionListNavigate');
 
-<<<<<<< HEAD
-            this._event.on('codeTalk.showFunctions', async (textEditor: vscode.TextEditor) => {
-                this.handleShowFunctions(true);
-            });
-
-            this._event.on('codeTalk.functionListNavigate', async (node: FunctionListNode) => {
-                this._functionListProvider.navigateToFunction(node);
-            });
-
-=======
->>>>>>> fe088780
             this._event.on('codeTalk.showContext', this.handleShowContext.bind(this));
             this._event.on('codeTalk.showFunction', this.handleShowFunctions.bind(this));
             this._event.on('codeTalk.moveToParent', this.handleMoveToParent.bind(this));
             this._event.on('codeTalk.addTalkpoint', this.handleAddTalkpoint.bind(this));
             this._event.on('codeTalk.removeAllTalkpoints', this.handleRemoveAllTalkpoints.bind(this));
-<<<<<<< HEAD
-=======
             this._event.on('codeTalk.functionListNavigate', async (node: FunctionListNode) => {
                 this._functionListProvider.navigateToFunction(node);
             });
->>>>>>> fe088780
 
             this._internalEvents.on('talkpoints.changed', async () => {
                 this.saveTalkpoints(); // don't need to block on save, even though this returns promise
