--- conflicted
+++ resolved
@@ -123,9 +123,6 @@
             this.registerCommand('codeTalk.removeAllTalkpoints');
             this.registerCommandWithArgs('codeTalk.functionListNavigate');
 
-<<<<<<< HEAD
-            this._event.on('codeTalk.showFunctions', this.handleShowFunctions.bind(this));
-=======
             this._event.on('codeTalk.showFunctions', async (textEditor: vscode.TextEditor) => {
                 this.handleShowFunctions(true);
             });
@@ -134,7 +131,6 @@
                 this.handleShowFunctions(false);
             });
 
->>>>>>> 5e78437f
             this._event.on('codeTalk.functionListNavigate', async (node: FunctionListNode) => {
                 this._functionListProvider.navigateToFunction(node);
             });
@@ -311,13 +307,8 @@
         this._internalEvents.emit('talkpoints.changed');
     }
 
-<<<<<<< HEAD
-    private async handleShowFunctions(textEditor: vscode.TextEditor): Promise<boolean> {
-        let ownerUri = textEditor?.document.uri;
-=======
     private async handleShowFunctions(setFocus: boolean): Promise<boolean> {
         let ownerUri: vscode.Uri = this.getActiveTextEditorUri();
->>>>>>> 5e78437f
         if (ownerUri) {
             let symbols: vscode.DocumentSymbol[] = await vscode.commands.executeCommand(
                 'vscode.executeDocumentSymbolProvider',
