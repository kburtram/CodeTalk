--- conflicted
+++ resolved
@@ -12,23 +12,15 @@
             }
         </style>
     </head>
-<<<<<<< HEAD
     <body>
         <h1>VSCodeTalk Final Project Report</h1>
         <h2>Course: CSEP 590 A Spring 2021</h2>
         <h3>Project Members:</h3>
-=======
-<body>
-    <h1>VSCodeTalk Final Project Report</h1>
-    <h3><b>Course:</b> CSEP 590 A Spring 2021<br /></h3>
-    <h3>Members:
->>>>>>> b34215e6
         <ul>
             <li>Xinyi Joffre</li>
             <li>Stacy Chen</li>
             <li>Karl Burtram</li>
         </ul>
-<<<<<<< HEAD
 
         <h3>Table of Contents:</h3>
         <div role="navigation">
@@ -46,9 +38,8 @@
 
             <p>Software developers who are blind or visually impaired find it difficult to use productivity-enhancing IDEs,
             like Visual Studio or Visual Studio Code.  CodeTalk is a Visual Studio extension that was previously released
-            to help address these problems by providing accessibility improvements when writing and debugging source code.</p>
-
-            <p>A core challenge when developing while blind or visually impaired is that these development environments often
+            to help address these problems by providing accessibility improvements when writing and debugging source code.
+            A core challenge when developing while blind or visually impaired is that these development environments often
             have highly-complex UI that presents large volumes of related content and this content is often dynamically
             updated to convey application state.  Source code content is structurally interrelated, creating significant 
             impediments to efficient navigation, and dynamic updates can either show continuously updated state 
@@ -85,11 +76,11 @@
             </p>
 
             <p>The issues that people with visual impairments encounter when using software development environments
-                are of interest to software tools vendors.  The Visual Studio Code team has implemented several concepts similar 
-                to VSCodeTalk features that help improve the default product's accessibility.  One example is the Code
-                Outline feature that overlaps with the Function List and Code Summary features in some regards.
+            are of interest to software tools vendors.  The Visual Studio Code team has implemented several concepts similar 
+            to VSCodeTalk features that help improve the default product's accessibility.  One example is the Code
+            Outline feature that overlaps with the Function List and Code Summary features in some regards.
             Another example is the debugger which has built-in voice notifications for several
-            breakpoint events, such as narrating the words 'stopped' or 'continue.'</p>
+            breakpoint events, such as narrating the words 'stopped' or 'continue'.</p>
 
             <h2 id="Solution">Solution</h2>
 
@@ -134,7 +125,7 @@
             shown below.</p>
 
             <img src='extension_readme.png' alt='The VSCodeTalk extension readme page' width='900px' />
-            
+
             <h2 id="Validation">Validation</h2>
             
             <h3>Concept Validation</h3>
@@ -214,175 +205,4 @@
             </p>
         </div>
     </body>
-=======
-    </h3>
-
-    <h2>Introduction</h2>
-
-    Software developers who are blind or visually impaired find it difficult to use productivity-enhancing IDEs,
-    like Visual Studio or Visual Studio Code.  CodeTalk is a Visual Studio extension that was previously released
-    to help address these problems by providing accessibility improvements when writing and debugging source code.
-    A core challenge when developing while blind or visually impaired is that these development environments often
-    have highly-complex UI that presents large volumes of related content and this content is often dynamically
-    updated to convey application state.  Source code content is structurally interrelated, creating significant 
-    impediments to efficient navigation, and dynamic updates can either show continuously updated state 
-    or provide context that a user action is required.<p />
-
-    VSCodeTalk offers a set of features that address the following categories of usage scenarios i) glanceability, ii) navigability,
-    and iii) real-time alertability.  Glanceability is the ability to quickly look at a source code file and ascertain
-    information about the overall code structure.  Navigability is the ability to quickly move around the code to 
-    the desired code segment.  Real-time alertability is the ability to receive notifications about the application state
-    at the desired time.  The VSCodeTalk features implemented in this project help improve these use-cases.<p />
-
-    <ul>
-        <li><b>Glanceability</b>, such as Function List and Current Context</li>
-        <li><b>Navigability</b>, such as Function List, Current Context and Go to Parent</li>
-        <li><b>Real-time alertability</b>, such as TalkPoints Debugging Information and Syntax Error Information</li>
-    </ul>
-
-    Please watch the following video for additional information about VSCodeTalk, including a demo of some of the 
-    most useful features.<p />
-
-    <iframe width="560" height="315" src="https://www.youtube.com/embed/6FCRG5vvi4g" 
-        title="YouTube video player" frameborder="0" 
-        allow="accelerometer; autoplay; clipboard-write; encrypted-media; gyroscope; picture-in-picture" 
-        allowfullscreen></iframe>
-
-    <h2>Related Work</h2>
-    The VSCodeTalk project was inspired by the CodeTalk project that is documented at 
-    <a href="https://www.microsoft.com/en-us/research/project/codetalk/">https://www.microsoft.com/en-us/research/project/codetalk/</a>.  
-    That project includes a Visual Studio extension that implements many of the ideas discussed in the accompanying research paper
-    <a href="https://www.microsoft.com/en-us/research/uploads/prod/2018/04/CodeTalkCHI2018CameraReady.pdf">
-        https://www.microsoft.com/en-us/research/uploads/prod/2018/04/CodeTalkCHI2018CameraReady.pdf</a>.<p />
-
-    The issues that people with visual impairments encounter when using software development environments
-    are of interest to software tools vendors.  The Visual Studio Code team has implemented several concepts similar 
-    to VSCodeTalk features that help improve the default product's accessibility.  One example is the Code
-    Outline feature that overlaps with the Function List and Code Summary features in some regards.
-    Another example is the debugger which has built-in voice notifications for several
-    breakpoint events, such as narrating the words 'stopped' or 'continue.' <p />
-
-    <h2>Solution</h2>
-    VSCodeTalk project helps improve several accessibility use-cases for visually impaired users.  
-    There is a Visual Studio Code extension available that can be manually installed from a VSIX extension 
-    file.  The source code and binary files for this extension are available from the following links.
-
-    <ul>
-        <li>Extension VSIX <a href='https://github.com/kburtram/CodeTalk/releases/download/0.3.0/codetalk-0.3.0.vsix'>
-        https://github.com/kburtram/CodeTalk/releases/download/0.3.0/codetalk-0.3.0.vsix</a></li>
-        <li>Source Code <a href='https://github.com/kburtram/CodeTalk/tree/0.3.0'>https://github.com/kburtram/CodeTalk/tree/0.3.0</a></li>
-    </ul>
-
-    The accessibility challenges of i) glanceability, ii) navigability, and iii) real-time alertability
-    have been addressed through the following VSCodeTalk features.
-
-    <ul>
-        <li><b>Function List</b> - displays a list of functions in a source file. <br />
-            <img src='function_list.png' alt='The function list feature in VSCodeTalk' width='270px'
-                 alt='The function list user interface showing a simple list of functions' /></li>
-        <li><b>Current Context</b> - displays context information about current cursor location such as 
-            source code line, the function being edited, and the parent elements. <br />
-            <img src='current_context.png' alt='The current context feature in VSCodeTalk' width='270px' 
-                 alt='The current context user interface showing a hierarchy of source code context'/></li>
-        <li><b>Go to Parent</b> - moves the cursor to the parent source code element.</li>
-        <li><b>Talkpoint Debug Information</b> - generates an audio alert when a breakpoint is hit.
-            The alert can be configured to be a tonal, text, or an expression audio sound.
-            The talkpoint can be configured to either stop or continue. <p />
-
-            The following prompt shows how a user can use the Visual Studio Code Command Palette 
-            to create a new talkpoint. <br />
-            <img src='create_talkpoint.png' alt='The create talkpoints feature in VSCodeTalk. Shows a dropdown selection to create a Talkpoint with the options of Tonal, Text, and Expression.' width='550px' /> <p />
-
-            The Talkpoints List shows a list of all the existing talkpoints.<br />
-
-            <img src='talkpoint_list.png' alt='The talkpoints list feature in VSCodeTalk' width='270px' />
-        </li>
-        <li><b>Syntax Error Information</b> - generates an audio alert when a new syntax error 
-            is introduced into a source code file.
-        </li>
-    </ul>
-
-    The VSCodeTalk extension can be installed in Visual Studio Code through the Extension Manager.
-    The extension details for all implemented commands, settings, and views are viewable in VS Code as
-    shown below. <br />
-
-    <img src='extension_readme.png' alt='Readme page for the VSCodeTalk extension' width='900px' />
-    
-    <h2>Validation</h2>
-    
-    <h3>Concept Validation</h3>
-    The CodeTalk feature set was based on research that involved close collaboration with the BLV community.
-    VSCodeTalk is largely a direct port of these features so we have some validation that the underlying 
-    concepts are sound.  A significant aspect of the validation that we did was to ensure that features 
-    were implemented correctly and that the user experience passed accessibility testing scenarios. <p />
-    
-    <h3>Screen Reader Compatibility Validation</h3>
-    The accessibility testings procedures focused on screen-reader audio output and keyboard-only navigation
-    scenarios.  During screen-reader validation, we would systematically go through each feature with the NVDA 
-    software enabled.  The spoken text would be compared with the displayed content to confirm that 
-    the output is correct and that sufficient text was read to provide source code context. <p />
-    
-    <h3>Keyboard-only Navigation Validation</h3>
-    The keyboard navigation validation scenarios were mostly focused on ensuring the cursor focus could 
-    easily be moved back-and-forth between the editor and the VSCodeTalk feature view windows.  The content 
-    in the views, such as the current context or the function list, has keyboard command handlers to 
-    refocus back to the editor on the ENTER keypress. <p />
-
-    <h3>Language Support Validation</h3>
-    We tried our extension with code written in multiple languages including:
-    <ul>
-        <li>CSharp</li>
-        <li>Python</li>
-        <li>Javascript</li>
-        <li>Typescript</li>
-    </ul>
-    
-    This helped ensure that our extension was not coupled to a single language, but could be language-agnostic.
-    
-    <h3>User Validation</h3>
-    We met with Venkatesh during office hours to walk through the extension that was built and gathered feedback.<br/>
-    We also shared an early private build of the extension for validation. Feedback included:
-    
-    <ul>
-        <li>Build features in language agnostic way - <b>done</b></li>
-        <li>Add list of talkpoints to keep track of existing talkpoints - <b>done</b></li>
-        <li>Add prompt message when adding a talkpoint - <b>done</b></li>
-        <li>Leave CodeTalk panel with Esc key - <b>done</b></li>
-        <li>Prompt users to install language specific extension if missing - <b>investigating</b></li>
-    </ul>
-    
-    <h2>Learnings and future work</h2>
-    There were many learning opportunities while implementing the VSCodeTalk project.  A major learning came from
-    trying to understand the software development process for people for visual impairments.  Software development 
-    tools display a large amount of information simultaneously.  And there is a lot of context that must be maintained
-    about the current cursor position in order to understand what modifications are required in a source file.
-    While implementing and testing the VSCodeTalk feature set, we tried to mimic these user workflows.  This exercise
-    was a great way to build a better understanding of some of the challenges for BLV users when using software development tools. <p />
-
-    The next steps for the VSCodeTalk project is to try to merge the Visual Studio Code extension source code upstream to 
-    the <a href='https://github.com/Microsoft/CodeTalk'>https://github.com/Microsoft/CodeTalk</a> repo.  We would
-    then like to collaborate with the CodeTalk project maintainers to help transfer the extension source code to
-    them for a potential release to the Visual Studio Marketplace. <p />
-
-    An additional investigation was conducted into how to make the VS Code built-in Code Outline feature 
-    more accessible.  The Code Outline feature contains much of the same data as the Function List, 
-    Code Summary, and Current Context features.  Code Outline's user experience is not optimized for 
-    accessible use-cases around screen-reader spoken word quality and keyboard-only quick navigation 
-    through source code symbols.  We looked at various was to reorganize the information in Code Outline
-    to better match the CodeTalk data presentations.  The screen-reader user interface metadata was also
-    improved to narrate the symbol datatype as well as the line numbers when describing the symbol.
-    We plan to open a issue on the VS Code repository with suggestions for improvements referencing 
-    a PR with our experimental changes. <p />
-    
-    Other feedback for VSCode:
-    <ul>
-        <li>Feature: Add ARIA announce capabilities into VSCode</li>
-        <li>Feature: Be able to set ARIA labels on Text Decorations</li>
-        <li>Feature: Be able to play sounds/tones</li>
-        <li>Bug: Screen reader not reading QuickInput description if active item is pre-selected</li>
-        <li>Bug: outline.focus does not move keyboard focus to outline</li>
-        <li>Bug: Inconsistent navigateToLast command</li>
-    </ul>
-</body>
->>>>>>> b34215e6
 </html>